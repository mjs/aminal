package gui

import (
	"fmt"
	"image"
	"image/png"
	"math"
	"os"
	"os/exec"
	"runtime"
	"strconv"
	"strings"
	"sync"
	"time"

	"unsafe"

	"github.com/go-gl/gl/all-core/gl"
	"github.com/go-gl/glfw/v3.2/glfw"
	"github.com/kbinani/screenshot"
	"github.com/liamg/aminal/buffer"
	"github.com/liamg/aminal/config"
	"github.com/liamg/aminal/terminal"
	"github.com/liamg/aminal/version"
	"go.uber.org/zap"
)

type GUI struct {
	window            *glfw.Window
	logger            *zap.SugaredLogger
	config            *config.Config
	terminal          *terminal.Terminal
	width             int //window width in pixels
	height            int //window height in pixels
	appliedWidth      int
	appliedHeight     int
	resizeCache       *ResizeCache // resize cache formed by resizeToTerminal()
	dpiScale          float32
	fontMap           *FontMap
	fontScale         float32
	renderer          *OpenGLRenderer
	colourAttr        uint32
	mouseDown         bool
	overlay           overlay
	terminalAlpha     float32
	showDebugInfo     bool
	keyboardShortcuts map[config.UserAction]*config.KeyCombination
	resizeLock        *sync.Mutex
	handCursor        *glfw.Cursor
	arrowCursor       *glfw.Cursor
<<<<<<< HEAD
	defaultCell       *buffer.Cell
=======

	prevLeftClickX    uint16
	prevLeftClickY    uint16
	leftClickTime     time.Time
	leftClickCount    int  // number of clicks in a serie - single click, double click, or triple click
>>>>>>> 97fe7362
}

func Min(x, y int) int {
	if x < y {
		return x
	}
	return y
}

func Max(x, y int) int {
	if x > y {
		return x
	}
	return y
}

type ResizeCache struct {
	Width  int
	Height int
	Cols   uint
	Rows   uint
}

func (g *GUI) GetMonitor() *glfw.Monitor {

	if g.window == nil {
		panic("to determine current monitor the window must be set")
	}
	monitors := glfw.GetMonitors()

	if len(monitors) == 1 {
		return glfw.GetPrimaryMonitor()
	}

	x, y := g.window.GetPos()
	w, h := g.window.GetSize()
	var currentMonitor *glfw.Monitor
	bestMatch := 0

	for _, monitor := range monitors {
		mode := monitor.GetVideoMode()
		mx, my := monitor.GetPos()
		overlap := Max(0, Min(x+w, mx+mode.Width)-Max(x, mx)) *
			Max(0, Min(y+h, my+mode.Height)-Max(y, my))
		if bestMatch < overlap {
			bestMatch = overlap
			currentMonitor = monitor
		}
	}

	if currentMonitor == nil {
		panic("was not able to resolve current monitor")
	}

	return currentMonitor
}

// RecalculateDpiScale calculates dpi scale in comparison with "standard" monitor's dpi values
func (g *GUI) RecalculateDpiScale() {
	const standardDpi = 96
	const mmPerInch = 25.4
	m := g.GetMonitor()
	widthMM, _ := m.GetPhysicalSize()

	if widthMM == 0 {
		g.dpiScale = 1.0
	} else {
		monitorDpi := float32(m.GetVideoMode().Width) / (float32(widthMM) / mmPerInch)
		g.dpiScale = monitorDpi / standardDpi
	}
}

func New(config *config.Config, terminal *terminal.Terminal, logger *zap.SugaredLogger) (*GUI, error) {

	shortcuts, err := config.KeyMapping.GenerateActionMap()
	if err != nil {
		return nil, err
	}

	return &GUI{
		config:            config,
		logger:            logger,
		width:             800,
		height:            600,
		appliedWidth:      0,
		appliedHeight:     0,
		dpiScale:          1,
		terminal:          terminal,
		fontScale:         10.0,
		terminalAlpha:     1,
		keyboardShortcuts: shortcuts,
		resizeLock:        &sync.Mutex{},
	}, nil
}

// inspired by https://kylewbanks.com/blog/tutorial-opengl-with-golang-part-1-hello-opengl

func (gui *GUI) scale() float32 {
	pw, _ := gui.window.GetFramebufferSize()
	ww, _ := gui.window.GetSize()
	return float32(ww) / float32(pw)
}

// can only be called on OS thread
func (gui *GUI) resizeToTerminal(newCols uint, newRows uint) {

	if gui.window.GetAttrib(glfw.Iconified) != 0 {
		return
	}

	gui.resizeLock.Lock()
	defer gui.resizeLock.Unlock()

	cols, rows := gui.renderer.GetTermSize()
	if cols == newCols && rows == newRows {
		return
	}

	gui.logger.Debugf("Initiating GUI resize to columns=%d rows=%d", newCols, newRows)

	gui.logger.Debugf("Calculating size...")
	width, height := gui.renderer.GetRectangleSize(newCols, newRows)

	roundedWidth := int(math.Ceil(float64(width)))
	roundedHeight := int(math.Ceil(float64(height)))

	gui.resizeCache = &ResizeCache{roundedWidth, roundedHeight, newCols, newRows}

	gui.logger.Debugf("Resizing window to %dx%d", roundedWidth, roundedHeight)
	gui.window.SetSize(roundedWidth, roundedHeight) // will trigger resize()
}

func (gui *GUI) generateDefaultCell(reverse bool) {
	color := gui.config.ColourScheme.Background
	if reverse {
		color = gui.config.ColourScheme.Foreground
	}
	cell := buffer.NewBackgroundCell(color)
	gui.renderer.backgroundColour = color
	gui.defaultCell = &cell
	gl.ClearColor(
		color[0],
		color[1],
		color[2],
		1.0,
	)
}

// can only be called on OS thread
func (gui *GUI) resize(w *glfw.Window, width int, height int) {

	if gui.window.GetAttrib(glfw.Iconified) != 0 {
		return
	}

	if gui.appliedWidth == width && gui.appliedHeight == height {
		return
	}

	gui.resizeLock.Lock()
	defer gui.resizeLock.Unlock()

	gui.logger.Debugf("Initiating GUI resize to %dx%d", width, height)

	gui.width = width
	gui.height = height
	gui.appliedWidth = width
	gui.appliedHeight = height

	gui.logger.Debugf("Updating font resolutions...")
	gui.loadFonts()

	gui.logger.Debugf("Setting renderer area...")
	gui.renderer.SetArea(0, 0, gui.width, gui.height)

	if gui.resizeCache != nil && gui.resizeCache.Width == width && gui.resizeCache.Height == height {
		gui.logger.Debugf("No need to resize internal terminal!")
	} else {
		gui.logger.Debugf("Calculating size in cols/rows...")
		cols, rows := gui.renderer.GetTermSize()
		gui.logger.Debugf("Resizing internal terminal...")
		if err := gui.terminal.SetSize(cols, rows); err != nil {
			gui.logger.Errorf("Failed to resize terminal to %d cols, %d rows: %s", cols, rows, err)
		}
	}

	gui.resizeCache = nil

	gui.logger.Debugf("Setting viewport size...")
	gl.Viewport(0, 0, int32(gui.width), int32(gui.height))

	gui.terminal.SetCharSize(gui.renderer.cellWidth, gui.renderer.cellHeight)

	gui.logger.Debugf("Resize complete!")

	gui.redraw()
	gui.window.SwapBuffers()
}

func (gui *GUI) getTermSize() (uint, uint) {
	if gui.renderer == nil {
		return 0, 0
	}
	return gui.renderer.GetTermSize()
}

func (gui *GUI) Close() {
	gui.window.SetShouldClose(true)
}

func (gui *GUI) Render() error {

	gui.logger.Debugf("Locking OS thread...")
	runtime.LockOSThread()

	gui.logger.Debugf("Creating window...")
	var err error
	gui.window, err = gui.createWindow()
	gui.RecalculateDpiScale()
	gui.window.SetSize(int(float32(gui.width)*gui.dpiScale),
		int(float32(gui.height)*gui.dpiScale))
	if err != nil {
		return fmt.Errorf("Failed to create window: %s", err)
	}
	defer glfw.Terminate()

	gui.logger.Debugf("Initialising OpenGL and creating program...")
	program, err := gui.createProgram()
	if err != nil {
		return fmt.Errorf("Failed to initialise OpenGL: %s", err)
	}

	gui.colourAttr = uint32(gl.GetAttribLocation(program, gl.Str("inColour\x00")))
	gl.BindFragDataLocation(program, 0, gl.Str("outColour\x00"))

	gui.logger.Debugf("Loading font...")
	if err := gui.loadFonts(); err != nil {
		return fmt.Errorf("Failed to load font: %s", err)
	}

	titleChan := make(chan bool, 1)
	resizeChan := make(chan bool, 1)
	reverseChan := make(chan bool, 1)

	gui.renderer = NewOpenGLRenderer(gui.config, gui.fontMap, 0, 0, gui.width, gui.height, gui.colourAttr, program)

	gui.window.SetFramebufferSizeCallback(gui.resize)
	gui.window.SetKeyCallback(gui.key)
	gui.window.SetCharCallback(gui.char)
	gui.window.SetScrollCallback(gui.glfwScrollCallback)
	gui.window.SetMouseButtonCallback(gui.mouseButtonCallback)
	gui.window.SetCursorPosCallback(gui.mouseMoveCallback)
	gui.window.SetRefreshCallback(func(w *glfw.Window) {
		gui.terminal.SetDirty()
	})
	gui.window.SetFocusCallback(func(w *glfw.Window, focused bool) {
		if focused {
			gui.terminal.SetDirty()
		}
	})

	gui.generateDefaultCell(false)

	{
		w, h := gui.window.GetFramebufferSize()
		gui.resize(gui.window, w, h)
	}

	gui.logger.Debugf("Starting pty read handling...")

	go func() {
		err := gui.terminal.Read()
		if err != nil {
			gui.logger.Errorf("Read from pty failed: %s", err)
		}
		gui.Close()
	}()

	gui.logger.Debugf("Starting render...")

	gl.UseProgram(program)

	// stop smoothing fonts
	gl.Disable(gl.DEPTH_TEST)
	gl.TexParameterf(gl.TEXTURE_2D, gl.TEXTURE_MAG_FILTER, gl.NEAREST)

	gui.terminal.AttachTitleChangeHandler(titleChan)
	gui.terminal.AttachResizeHandler(resizeChan)
	gui.terminal.AttachReverseHandler(reverseChan)

	ticker := time.NewTicker(time.Second)
	defer ticker.Stop()

	go func() {
		for {
			<-ticker.C
			gui.logger.Sync()
		}
	}()

	gui.terminal.SetProgram(program)

	latestVersion := ""

	go func() {
		r, err := version.GetNewerRelease()
		if err == nil && r != nil {
			latestVersion = r.TagName
			gui.terminal.SetDirty()
		}
	}()

	startTime := time.Now()
	showMessage := true

	for !gui.window.ShouldClose() {

		forceRedraw := false

		select {
		case <-titleChan:
			gui.window.SetTitle(gui.terminal.GetTitle())
		case <-resizeChan:
			cols, rows := gui.terminal.GetSize()
			gui.resizeToTerminal(uint(cols), uint(rows))
		case reverse := <-reverseChan:
			gui.generateDefaultCell(reverse)
			forceRedraw = true
		default:
			// this is more efficient than glfw.PollEvents()
			glfw.WaitEventsTimeout(0.02) // up to 50fps on no input, otherwise higher
		}

		if gui.terminal.CheckDirty() || forceRedraw {

			gui.redraw()

			if gui.showDebugInfo {
				gui.textbox(2, 2, fmt.Sprintf(`Cursor:      %d,%d
View Size:   %d,%d
Buffer Size: %d lines
`,
					gui.terminal.GetLogicalCursorX(),
					gui.terminal.GetLogicalCursorY(),
					gui.terminal.ActiveBuffer().ViewWidth(),
					gui.terminal.ActiveBuffer().ViewHeight(),
					gui.terminal.ActiveBuffer().Height(),
				),
					[3]float32{1, 1, 1},
					[3]float32{0.8, 0, 0},
				)
			}

			if showMessage {
				if latestVersion != "" && time.Since(startTime) < time.Second*10 && gui.terminal.ActiveBuffer().RawLine() == 0 {
					time.AfterFunc(time.Second, gui.terminal.SetDirty)
					_, h := gui.terminal.GetSize()
					var msg string
					if version.Version == "" {
						msg = "You are using a development build of Aminal."
					} else {
						msg = fmt.Sprintf("Version %s of Aminal is now available.", strings.Replace(latestVersion, "v", "", -1))
					}
					gui.textbox(
						2,
						uint16(h-3),
						fmt.Sprintf("%s (%d)", msg, 10-int(time.Since(startTime).Seconds())),
						[3]float32{1, 1, 1},
						[3]float32{0, 0.5, 0},
					)
				} else {
					showMessage = false
				}
			}

			gui.SwapBuffers()
		}

	}

	gui.logger.Debugf("Stopping render...")
	return nil

}

func (gui *GUI) redraw() {
	gl.Clear(gl.COLOR_BUFFER_BIT | gl.DEPTH_BUFFER_BIT | gl.STENCIL_BUFFER_BIT)
	lines := gui.terminal.GetVisibleLines()
	lineCount := int(gui.terminal.ActiveBuffer().ViewHeight())
	colCount := int(gui.terminal.ActiveBuffer().ViewWidth())
	cx := uint(gui.terminal.GetLogicalCursorX())
	cy := uint(gui.terminal.GetLogicalCursorY()) + uint(gui.terminal.GetScrollOffset())
	var colour *config.Colour
	for y := 0; y < lineCount; y++ {
		if y < len(lines) {
			cells := lines[y].Cells()
			for x := 0; x < colCount; x++ {

				cursor := false
				if gui.terminal.Modes().ShowCursor {
					cursor = cx == uint(x) && cy == uint(y)
				}

				if gui.terminal.ActiveBuffer().InSelection(uint16(x), uint16(y)) {
					colour = &gui.config.ColourScheme.Selection
				} else {
					colour = nil
				}

				cell := gui.defaultCell
				if colour != nil || cursor || x < len(cells) {

					if x < len(cells) {
						cell = &cells[x]
						if cell.Image() != nil {
							gui.renderer.DrawCellImage(*cell, uint(x), uint(y))
							continue
						}
					}

					gui.renderer.DrawCellBg(*cell, uint(x), uint(y), cursor, colour, false)
				}

			}
		}
	}
	for y := 0; y < lineCount; y++ {

		if y < len(lines) {

			var builder strings.Builder
			bold := false
			dim := false
			col := 0
			colour := [3]float32{0, 0, 0}
			cells := lines[y].Cells()

			for x := 0; x < colCount; x++ {
				if x < len(cells) {
					cell := cells[x]
					if builder.Len() > 0 && (cell.Attr().Dim != dim || cell.Attr().Bold != bold || colour != cell.Fg()) {
						var alpha float32 = 1.0
						if dim {
							alpha = 0.5
						}
						gui.renderer.DrawCellText(builder.String(), uint(col), uint(y), alpha, colour, bold)
						col = x
						builder.Reset()
					}
					dim = cell.Attr().Dim
					colour = cell.Fg()
					bold = cell.Attr().Bold
					r := cell.Rune()
					if r == 0 {
						r = ' '
					}
					builder.WriteRune(r)
				}
			}
			if builder.Len() > 0 {
				var alpha float32 = 1.0
				if dim {
					alpha = 0.5
				}
				gui.renderer.DrawCellText(builder.String(), uint(col), uint(y), alpha, colour, bold)
			}
		}

	}
	gui.renderOverlay()
}

func (gui *GUI) createWindow() (*glfw.Window, error) {
	if err := glfw.Init(); err != nil {
		return nil, fmt.Errorf("failed to initialise GLFW: %s", err)
	}

	glfw.WindowHint(glfw.Resizable, glfw.True)
	glfw.WindowHint(glfw.OpenGLProfile, glfw.OpenGLCoreProfile)
	glfw.WindowHint(glfw.OpenGLForwardCompatible, glfw.True)

	versions := [][2]int{
		{4, 6},
		{4, 5},
		{4, 4},
		{4, 3},
		{4, 2},
		{4, 1},
		{4, 0},
		{3, 3},
		{3, 2},
	}

	var window *glfw.Window

	for _, v := range versions {
		var err error
		window, err = gui.createWindowWithOpenGLVersion(v[0], v[1])
		if err == nil {
			break
		}
	}

	if window == nil {
		return nil, fmt.Errorf("failed to create window, please update your graphics drivers and try again")
	}

	window.SetSizeLimits(int(300*gui.dpiScale), int(150*gui.dpiScale), 10000, 10000)
	window.MakeContextCurrent()
	window.Show()
	window.Focus()

	return window, nil
}

func (gui *GUI) createWindowWithOpenGLVersion(major int, minor int) (*glfw.Window, error) {

	glfw.WindowHint(glfw.ContextVersionMajor, major)
	glfw.WindowHint(glfw.ContextVersionMinor, minor)

	window, err := glfw.CreateWindow(int(float32(gui.width)*gui.dpiScale),
<<<<<<< HEAD
		int(float32(gui.height)*gui.dpiScale), "Terminal", nil, nil)
=======
		int(float32(gui.height)*gui.dpiScale), "Aminal", nil, nil)
>>>>>>> 97fe7362
	if err != nil {
		e := err.Error()
		if i := strings.Index(e, ", got version "); i > -1 {
			v := strings.Split(strings.TrimSpace(e[i+14:]), ".")
			if len(v) == 2 {
				maj, mjErr := strconv.Atoi(v[0])
				if mjErr == nil {
					if min, miErr := strconv.Atoi(v[1]); miErr == nil {
						return gui.createWindowWithOpenGLVersion(maj, min)
					}
				}
			}
		}

		return nil, fmt.Errorf("failed to create window using OpenGL v%d.%d: %s", major, minor, err)
	}

	return window, nil
}

func (gui *GUI) onDebugMessage(source uint32, gltype uint32, id uint32, severity uint32, length int32, message string, userParam unsafe.Pointer) {
	gui.logger.Infof("GL debug message: %s", message)
}

// initOpenGL initializes OpenGL and returns an intiialized program.
func (gui *GUI) createProgram() (uint32, error) {
	if err := gl.Init(); err != nil {
		return 0, fmt.Errorf("failed to initialise OpenGL: %s", err)
	}
	gui.logger.Infof("OpenGL version %s", gl.GoStr(gl.GetString(gl.VERSION)))

	if gui.config.DebugMode {
		// This allows to catch some OpenGL errors
		gl.DebugMessageCallback(gui.onDebugMessage, nil)
		gl.Enable(gl.DEBUG_OUTPUT)
	}

	gui.logger.Debugf("Compiling shaders...")

	vertexShader, err := compileShader(vertexShaderSource, gl.VERTEX_SHADER)
	if err != nil {
		return 0, err
	}

	fragmentShader, err := compileShader(fragmentShaderSource, gl.FRAGMENT_SHADER)
	if err != nil {
		return 0, err
	}

	prog := gl.CreateProgram()
	gl.AttachShader(prog, vertexShader)
	gl.AttachShader(prog, fragmentShader)
	gl.LinkProgram(prog)

	gl.DeleteShader(vertexShader)
	gl.DeleteShader(fragmentShader)

	return prog, nil
}

func (gui *GUI) launchTarget(target string) {

	cmd := "xdg-open"

	switch runtime.GOOS {
	case "darwin":
		cmd = "open"
	case "windows":
		cmd = "start"
	}

	if err := exec.Command(cmd, target).Run(); err != nil {
		gui.logger.Errorf("Failed to launch external command %s: %s", cmd, err)
	}
}

func (gui *GUI) SwapBuffers() {
	UpdateNSGLContext(gui.window)
	gui.window.SwapBuffers()
}

func (gui *GUI) Screenshot(path string) {
	x, y := gui.window.GetPos()
	w, h := gui.window.GetSize()

	img, err := screenshot.CaptureRect(image.Rectangle{Min: image.Point{X: x, Y: y},
		Max: image.Point{X: x + w, Y: y + h}})
	if err != nil {
		panic(err)
	}
	file, _ := os.Create(path)
	defer file.Close()
	png.Encode(file, img)
}<|MERGE_RESOLUTION|>--- conflicted
+++ resolved
@@ -48,15 +48,12 @@
 	resizeLock        *sync.Mutex
 	handCursor        *glfw.Cursor
 	arrowCursor       *glfw.Cursor
-<<<<<<< HEAD
 	defaultCell       *buffer.Cell
-=======
 
 	prevLeftClickX    uint16
 	prevLeftClickY    uint16
 	leftClickTime     time.Time
 	leftClickCount    int  // number of clicks in a serie - single click, double click, or triple click
->>>>>>> 97fe7362
 }
 
 func Min(x, y int) int {
@@ -578,11 +575,7 @@
 	glfw.WindowHint(glfw.ContextVersionMinor, minor)
 
 	window, err := glfw.CreateWindow(int(float32(gui.width)*gui.dpiScale),
-<<<<<<< HEAD
-		int(float32(gui.height)*gui.dpiScale), "Terminal", nil, nil)
-=======
 		int(float32(gui.height)*gui.dpiScale), "Aminal", nil, nil)
->>>>>>> 97fe7362
 	if err != nil {
 		e := err.Error()
 		if i := strings.Index(e, ", got version "); i > -1 {
