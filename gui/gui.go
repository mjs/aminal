package gui

import (
	"fmt"
	"math"
	"image"
	"image/png"
	"os"
	"os/exec"
	"runtime"
	"strconv"
	"strings"
	"sync"
	"time"

	"github.com/go-gl/gl/all-core/gl"
	"github.com/go-gl/glfw/v3.2/glfw"
	"github.com/kbinani/screenshot"
	"github.com/liamg/aminal/buffer"
	"github.com/liamg/aminal/config"
	"github.com/liamg/aminal/terminal"
	"github.com/liamg/aminal/version"
	"go.uber.org/zap"
	"unsafe"
)

type GUI struct {
	window            *glfw.Window
	logger            *zap.SugaredLogger
	config            *config.Config
	terminal          *terminal.Terminal
<<<<<<< HEAD
	width             int //window width in pixels
	height            int //window height in pixels
	appliedWidth      int
	appliedHeight     int
=======
	width             int          //window width in pixels
	height            int          //window height in pixels
	resizeCache       *ResizeCache // resize cache formed by resizeToTerminal()
>>>>>>> 9c60167c
	dpiScale          float32
	fontMap           *FontMap
	fontScale         float32
	renderer          *OpenGLRenderer
	colourAttr        uint32
	mouseDown         bool
	overlay           overlay
	terminalAlpha     float32
	showDebugInfo     bool
	keyboardShortcuts map[config.UserAction]*config.KeyCombination
	resizeLock        *sync.Mutex
	handCursor        *glfw.Cursor
	arrowCursor       *glfw.Cursor
}

func Min(x, y int) int {
	if x < y {
		return x
	}
	return y
}

func Max(x, y int) int {
	if x > y {
		return x
	}
	return y
}

type ResizeCache struct {
	Width  int
	Height int
	Cols   uint
	Rows   uint
}

func (g *GUI) GetMonitor() *glfw.Monitor {

	if g.window == nil {
		panic("to determine current monitor the window must be set")
	}
	monitors := glfw.GetMonitors()

	if len(monitors) == 1 {
		return glfw.GetPrimaryMonitor()
	}

	x, y := g.window.GetPos()
	w, h := g.window.GetSize()
	var currentMonitor *glfw.Monitor
	bestMatch := 0

	for _, monitor := range monitors {
		mode := monitor.GetVideoMode()
		mx, my := monitor.GetPos()
		overlap := Max(0, Min(x+w, mx+mode.Width)-Max(x, mx)) *
			Max(0, Min(y+h, my+mode.Height)-Max(y, my))
		if bestMatch < overlap {
			bestMatch = overlap
			currentMonitor = monitor
		}
	}

	if currentMonitor == nil {
		panic("was not able to resolve current monitor")
	}

	return currentMonitor
}

// RecalculateDpiScale calculates dpi scale in comparison with "standard" monitor's dpi values
func (g *GUI) RecalculateDpiScale() {
	const standardDpi = 96
	const mmPerInch = 25.4
	m := g.GetMonitor()
	widthMM, _ := m.GetPhysicalSize()

	if widthMM == 0 {
		g.dpiScale = 1.0
	} else {
		monitorDpi := float32(m.GetVideoMode().Width) / (float32(widthMM) / mmPerInch)
		g.dpiScale = monitorDpi / standardDpi
	}
}

func New(config *config.Config, terminal *terminal.Terminal, logger *zap.SugaredLogger) (*GUI, error) {

	shortcuts, err := config.KeyMapping.GenerateActionMap()
	if err != nil {
		return nil, err
	}

	return &GUI{
		config:            config,
		logger:            logger,
		width:             800,
		height:            600,
		appliedWidth:	   0,
		appliedHeight:     0,
		dpiScale:          1,
		terminal:          terminal,
		fontScale:         10.0,
		terminalAlpha:     1,
		keyboardShortcuts: shortcuts,
		resizeLock:        &sync.Mutex{},
	}, nil
}

// inspired by https://kylewbanks.com/blog/tutorial-opengl-with-golang-part-1-hello-opengl

func (gui *GUI) scale() float32 {
	pw, _ := gui.window.GetFramebufferSize()
	ww, _ := gui.window.GetSize()
	return float32(ww) / float32(pw)
}

// can only be called on OS thread
func (gui *GUI) resizeToTerminal(newCols uint, newRows uint) {

	if gui.window.GetAttrib(glfw.Iconified) != 0 {
		return
	}

	gui.resizeLock.Lock()
	defer gui.resizeLock.Unlock()

	cols, rows := gui.renderer.GetTermSize()
	if cols == newCols && rows == newRows {
		return
	}

	gui.logger.Debugf("Initiating GUI resize to columns=%d rows=%d", newCols, newRows)

	gui.logger.Debugf("Calculating size...")
	width, height := gui.renderer.GetRectangleSize(newCols, newRows)

	roundedWidth := int(math.Ceil(float64(width)))
	roundedHeight := int(math.Ceil(float64(height)))

	gui.resizeCache = &ResizeCache{roundedWidth, roundedHeight, newCols, newRows}

	gui.logger.Debugf("Resizing window to %dx%d", roundedWidth, roundedHeight)
	gui.window.SetSize(roundedWidth, roundedHeight) // will trigger resize()
}

// can only be called on OS thread
func (gui *GUI) resize(w *glfw.Window, width int, height int) {

	if gui.window.GetAttrib(glfw.Iconified) != 0 {
		return
	}

	if gui.appliedWidth == width && gui.appliedHeight == height {
		return
	}

	gui.resizeLock.Lock()
	defer gui.resizeLock.Unlock()

	gui.logger.Debugf("Initiating GUI resize to %dx%d", width, height)

	gui.width = width
	gui.height = height
	gui.appliedWidth = width
	gui.appliedHeight = height

	gui.logger.Debugf("Updating font resolutions...")
	gui.loadFonts()

	gui.logger.Debugf("Setting renderer area...")
	gui.renderer.SetArea(0, 0, gui.width, gui.height)

	if gui.resizeCache != nil && gui.resizeCache.Width == width && gui.resizeCache.Height == height {
		gui.logger.Debugf("No need to resize internal terminal!")
	} else {
		gui.logger.Debugf("Calculating size in cols/rows...")
		cols, rows := gui.renderer.GetTermSize()
		gui.logger.Debugf("Resizing internal terminal...")
		if err := gui.terminal.SetSize(cols, rows); err != nil {
			gui.logger.Errorf("Failed to resize terminal to %d cols, %d rows: %s", cols, rows, err)
		}
	}

	gui.resizeCache = nil

	gui.logger.Debugf("Setting viewport size...")
	gl.Viewport(0, 0, int32(gui.width), int32(gui.height))

	gui.terminal.SetCharSize(gui.renderer.cellWidth, gui.renderer.cellHeight)

	gui.logger.Debugf("Resize complete!")

	gui.redraw(buffer.NewBackgroundCell(gui.config.ColourScheme.Background))
	gui.window.SwapBuffers()
}

func (gui *GUI) getTermSize() (uint, uint) {
	if gui.renderer == nil {
		return 0, 0
	}
	return gui.renderer.GetTermSize()
}

func (gui *GUI) Close() {
	gui.window.SetShouldClose(true)
}

func (gui *GUI) Render() error {

	gui.logger.Debugf("Locking OS thread...")
	runtime.LockOSThread()

	gui.logger.Debugf("Creating window...")
	var err error
	gui.window, err = gui.createWindow()
	gui.RecalculateDpiScale()
	gui.window.SetSize(int(float32(gui.width) * gui.dpiScale),
		int(float32(gui.height) * gui.dpiScale))
	if err != nil {
		return fmt.Errorf("Failed to create window: %s", err)
	}
	defer glfw.Terminate()

	gui.logger.Debugf("Initialising OpenGL and creating program...")
	program, err := gui.createProgram()
	if err != nil {
		return fmt.Errorf("Failed to initialise OpenGL: %s", err)
	}

	gui.colourAttr = uint32(gl.GetAttribLocation(program, gl.Str("inColour\x00")))
	gl.BindFragDataLocation(program, 0, gl.Str("outColour\x00"))

	gui.logger.Debugf("Loading font...")
	if err := gui.loadFonts(); err != nil {
		return fmt.Errorf("Failed to load font: %s", err)
	}

	titleChan := make(chan bool, 1)
	resizeChan := make(chan bool, 1)

	gui.renderer = NewOpenGLRenderer(gui.config, gui.fontMap, 0, 0, gui.width, gui.height, gui.colourAttr, program)

	gui.window.SetFramebufferSizeCallback(gui.resize)
	gui.window.SetKeyCallback(gui.key)
	gui.window.SetCharCallback(gui.char)
	gui.window.SetScrollCallback(gui.glfwScrollCallback)
	gui.window.SetMouseButtonCallback(gui.mouseButtonCallback)
	gui.window.SetCursorPosCallback(gui.mouseMoveCallback)
	gui.window.SetRefreshCallback(func(w *glfw.Window) {
		gui.terminal.SetDirty()
	})
	gui.window.SetFocusCallback(func(w *glfw.Window, focused bool) {
		if focused {
			gui.terminal.SetDirty()
		}
	})

	{
		w, h := gui.window.GetFramebufferSize()
		gui.resize(gui.window, w, h)
	}

	gui.logger.Debugf("Starting pty read handling...")

	go func() {
		err := gui.terminal.Read()
		if err != nil {
			gui.logger.Errorf("Read from pty failed: %s", err)
		}
		gui.Close()
	}()

	gui.logger.Debugf("Starting render...")

	gl.UseProgram(program)

	// stop smoothing fonts
	gl.Disable(gl.DEPTH_TEST)
	gl.TexParameterf(gl.TEXTURE_2D, gl.TEXTURE_MAG_FILTER, gl.NEAREST)

	gl.ClearColor(
		gui.config.ColourScheme.Background[0],
		gui.config.ColourScheme.Background[1],
		gui.config.ColourScheme.Background[2],
		1.0,
	)

	gui.terminal.AttachTitleChangeHandler(titleChan)
	gui.terminal.AttachResizeHandler(resizeChan)

	ticker := time.NewTicker(time.Second)
	defer ticker.Stop()

	defaultCell := buffer.NewBackgroundCell(gui.config.ColourScheme.Background)

	go func() {
		for {
			<-ticker.C
			gui.logger.Sync()
		}
	}()

	gui.terminal.SetProgram(program)

	latestVersion := ""

	go func() {
		r, err := version.GetNewerRelease()
		if err == nil && r != nil {
			latestVersion = r.TagName
			gui.terminal.SetDirty()
		}
	}()

	startTime := time.Now()
	showMessage := true

	for !gui.window.ShouldClose() {

		select {
		case <-titleChan:
			gui.window.SetTitle(gui.terminal.GetTitle())
		case <-resizeChan:
			cols, rows := gui.terminal.GetSize()
			gui.resizeToTerminal(uint(cols), uint(rows))
		default:
			// this is more efficient than glfw.PollEvents()
			glfw.WaitEventsTimeout(0.02) // up to 50fps on no input, otherwise higher
		}

		if gui.terminal.CheckDirty() {

			gui.redraw(defaultCell)

			if gui.showDebugInfo {
				gui.textbox(2, 2, fmt.Sprintf(`Cursor:      %d,%d
View Size:   %d,%d
Buffer Size: %d lines
`,
					gui.terminal.GetLogicalCursorX(),
					gui.terminal.GetLogicalCursorY(),
					gui.terminal.ActiveBuffer().ViewWidth(),
					gui.terminal.ActiveBuffer().ViewHeight(),
					gui.terminal.ActiveBuffer().Height(),
				),
					[3]float32{1, 1, 1},
					[3]float32{0.8, 0, 0},
				)
			}

			if showMessage {
				if latestVersion != "" && time.Since(startTime) < time.Second*10 && gui.terminal.ActiveBuffer().RawLine() == 0 {
					time.AfterFunc(time.Second, gui.terminal.SetDirty)
					_, h := gui.terminal.GetSize()
					var msg string
					if version.Version == "" {
						msg = "You are using a development build of Aminal."
					} else {
						msg = fmt.Sprintf("Version %s of Aminal is now available.", strings.Replace(latestVersion, "v", "", -1))
					}
					gui.textbox(
						2,
						uint16(h-3),
						fmt.Sprintf("%s (%d)", msg, 10-int(time.Since(startTime).Seconds())),
						[3]float32{1, 1, 1},
						[3]float32{0, 0.5, 0},
					)
				} else {
					showMessage = false
				}
			}

			gui.SwapBuffers()
		}

	}

	gui.logger.Debugf("Stopping render...")
	return nil

}

func (gui *GUI) redraw(defaultCell buffer.Cell) {
	gl.Clear(gl.COLOR_BUFFER_BIT | gl.DEPTH_BUFFER_BIT | gl.STENCIL_BUFFER_BIT)
	lines := gui.terminal.GetVisibleLines()
	lineCount := int(gui.terminal.ActiveBuffer().ViewHeight())
	colCount := int(gui.terminal.ActiveBuffer().ViewWidth())
	cx := uint(gui.terminal.GetLogicalCursorX())
	cy := uint(gui.terminal.GetLogicalCursorY()) + uint(gui.terminal.GetScrollOffset())
	var colour *config.Colour
	for y := 0; y < lineCount; y++ {
		if y < len(lines) {
			cells := lines[y].Cells()
			for x := 0; x < colCount; x++ {

				cursor := false
				if gui.terminal.Modes().ShowCursor {
					cursor = cx == uint(x) && cy == uint(y)
				}

				if gui.terminal.ActiveBuffer().InSelection(uint16(x), uint16(y)) {
					colour = &gui.config.ColourScheme.Selection
				} else {
					colour = nil
				}

				cell := defaultCell
				if colour != nil || cursor || x < len(cells) {

					if x < len(cells) {
						cell = cells[x]
						if cell.Image() != nil {
							gui.renderer.DrawCellImage(cell, uint(x), uint(y))
							continue
						}
					}

					gui.renderer.DrawCellBg(cell, uint(x), uint(y), cursor, colour, false)
				}

			}
		}
	}
	for y := 0; y < lineCount; y++ {

		if y < len(lines) {

			var builder strings.Builder
			bold := false
			dim := false
			col := 0
			colour := [3]float32{0, 0, 0}
			cells := lines[y].Cells()

			for x := 0; x < colCount; x++ {
				if x < len(cells) {
					cell := cells[x]
					if builder.Len() > 0 && (cell.Attr().Dim != dim || cell.Attr().Bold != bold || colour != cell.Fg()) {
						var alpha float32 = 1.0
						if dim {
							alpha = 0.5
						}
						gui.renderer.DrawCellText(builder.String(), uint(col), uint(y), alpha, colour, bold)
						col = x
						builder.Reset()
					}
					dim = cell.Attr().Dim
					colour = cell.Fg()
					bold = cell.Attr().Bold
					r := cell.Rune()
					if r == 0 {
						r = ' '
					}
					builder.WriteRune(r)
				}
			}
			if builder.Len() > 0 {
				var alpha float32 = 1.0
				if dim {
					alpha = 0.5
				}
				gui.renderer.DrawCellText(builder.String(), uint(col), uint(y), alpha, colour, bold)
			}
		}

	}
	gui.renderOverlay()
}

func (gui *GUI) createWindow() (*glfw.Window, error) {
	if err := glfw.Init(); err != nil {
		return nil, fmt.Errorf("Failed to initialise GLFW: %s", err)
	}

	glfw.WindowHint(glfw.Resizable, glfw.True)
	glfw.WindowHint(glfw.OpenGLProfile, glfw.OpenGLCoreProfile)
	glfw.WindowHint(glfw.OpenGLForwardCompatible, glfw.True)

	versions := [][2]int{
		{4, 6},
		{4, 5},
		{4, 4},
		{4, 3},
		{4, 2},
		{4, 1},
		{4, 0},
		{3, 3},
		{3, 2},
	}

	var window *glfw.Window

	for _, v := range versions {
		var err error
		window, err = gui.createWindowWithOpenGLVersion(v[0], v[1])
		if err != nil {
			gui.logger.Warnf("Failed to create window: %s. Will attempt older version...", err)
		} else {
			break
		}
	}

	if window == nil {
		return nil, fmt.Errorf("failed to create window, please update your graphics drivers and try again")
	}

	window.SetSizeLimits(int(300*gui.dpiScale), int(150*gui.dpiScale), 10000, 10000)
	window.MakeContextCurrent()
	window.Show()
	window.Focus()

	return window, nil
}

func (gui *GUI) createWindowWithOpenGLVersion(major int, minor int) (*glfw.Window, error) {

	glfw.WindowHint(glfw.ContextVersionMajor, major)
	glfw.WindowHint(glfw.ContextVersionMinor, minor)

	window, err := glfw.CreateWindow(int(float32(gui.width) * gui.dpiScale),
		int(float32(gui.height) * gui.dpiScale), "Terminal", nil, nil)
	if err != nil {
		e := err.Error()
		if i := strings.Index(e, ", got version "); i > -1 {
			v := strings.Split(strings.TrimSpace(e[i+14:]), ".")
			if len(v) == 2 {
				maj, mjErr := strconv.Atoi(v[0])
				if mjErr == nil {
					if min, miErr := strconv.Atoi(v[1]); miErr == nil {
						return gui.createWindowWithOpenGLVersion(maj, min)
					}
				}
			}
		}

		return nil, fmt.Errorf("Failed to create window using OpenGL v%d.%d: %s.", major, minor, err)
	}

	return window, nil
}

func (gui *GUI) onDebugMessage(source uint32, gltype uint32, id uint32, severity uint32, length int32, message string, userParam unsafe.Pointer) {
	gui.logger.Infof("GL debug message: %s", message)
}

// initOpenGL initializes OpenGL and returns an intiialized program.
func (gui *GUI) createProgram() (uint32, error) {
	if err := gl.Init(); err != nil {
		return 0, fmt.Errorf("Failed to initialise OpenGL: %s", err)
	}
	gui.logger.Infof("OpenGL version %s", gl.GoStr(gl.GetString(gl.VERSION)))

	if gui.config.DebugMode {
		// This allows to catch some OpenGL errors
		gl.DebugMessageCallback(gui.onDebugMessage, nil)
		gl.Enable(gl.DEBUG_OUTPUT)
	}

	gui.logger.Debugf("Compiling shaders...")

	vertexShader, err := compileShader(vertexShaderSource, gl.VERTEX_SHADER)
	if err != nil {
		return 0, err
	}

	fragmentShader, err := compileShader(fragmentShaderSource, gl.FRAGMENT_SHADER)
	if err != nil {
		return 0, err
	}

	prog := gl.CreateProgram()
	gl.AttachShader(prog, vertexShader)
	gl.AttachShader(prog, fragmentShader)
	gl.LinkProgram(prog)

	gl.DeleteShader(vertexShader)
	gl.DeleteShader(fragmentShader)

	return prog, nil
}

func (gui *GUI) launchTarget(target string) {

	cmd := "xdg-open"

	switch runtime.GOOS {
	case "darwin":
		cmd = "open"
	case "windows":
		cmd = "start"
	}

	if err := exec.Command(cmd, target).Run(); err != nil {
		gui.logger.Errorf("Failed to launch external command %s: %s", cmd, err)
	}
}

func (gui *GUI) SwapBuffers() {
	UpdateNSGLContext(gui.window)
	gui.window.SwapBuffers()
}

func (gui *GUI) Screenshot(path string) {
	x, y := gui.window.GetPos()
	w, h := gui.window.GetSize()

	img, err := screenshot.CaptureRect(image.Rectangle{ Min: image.Point{ X: x, Y: y },
		Max: image.Point{ X: x + w, Y: y + h}})
	if err != nil {
		panic(err)
	}
	file, _ := os.Create(path)
	defer file.Close()
	png.Encode(file, img)
}<|MERGE_RESOLUTION|>--- conflicted
+++ resolved
@@ -29,16 +29,11 @@
 	logger            *zap.SugaredLogger
 	config            *config.Config
 	terminal          *terminal.Terminal
-<<<<<<< HEAD
 	width             int //window width in pixels
 	height            int //window height in pixels
 	appliedWidth      int
 	appliedHeight     int
-=======
-	width             int          //window width in pixels
-	height            int          //window height in pixels
 	resizeCache       *ResizeCache // resize cache formed by resizeToTerminal()
->>>>>>> 9c60167c
 	dpiScale          float32
 	fontMap           *FontMap
 	fontScale         float32
