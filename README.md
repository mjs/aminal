# Aminal - A Modern Terminal Emulator

[![CircleCI](https://circleci.com/gh/liamg/aminal/tree/master.svg?style=svg)](https://circleci.com/gh/liamg/aminal/tree/master)

Aminal is a modern terminal emulator implemented in Golang and utilising OpenGL. So far the terminal is very much incomplete, but we're getting there!

![Example screenshot](demo.gif)

The project is experimental at the moment, so you probably won't want to rely on Aminal as your main terminal for a while.

Ensure you have your latest graphics card drivers installed before use.

## Aims

- Full unicode support
- OpenGL rendering
- Full customisation options
- True colour support
- Support for commmon ANSI escape sequences a la xterm
- Scrollback buffer
- Clipboard access
- Clickable URLs
- Resize logic that wraps/unwraps lines _correctly_
- Bullshit graphical effects
- Multi platform support

## What isn't supported?

- Suspend/Continue (\^S, \^Q). This is archaic bullshit that annoys more people than it helps. Basically:

<p align="center">
<img alt="Overheating" src="https://imgs.xkcd.com/comics/workflow.png"/>
</p>

## Build Dependencies

- Go 1.10.3+
- On macOS, you need Xcode or Command Line Tools for Xcode (`xcode-select --install`) for required headers and libraries.
- On Ubuntu/Debian-like Linux distributions, you need `libgl1-mesa-dev xorg-dev`.
- On CentOS/Fedora-like Linux distributions, you need `libX11-devel libXcursor-devel libXrandr-devel libXinerama-devel mesa-libGL-devel libXi-devel`.

## Platform Support

| Platform | Supported |
| -------- | --------- |
| Linux    | ✔         |
| MacOSX   | ⏳        |
| Windows  | ⏳        |

## Planned Features

<<<<<<< HEAD
| Feature                     | Done | Notes |
|-----------------------------|------|-------|
| Pty allocation              | ✔    | 
| OpenGL rendering            | ✔    |
| 8-bit (256) colour          | ✔    |
| 24-bit (true) colour        | ✔    |
| Resizing/content reordering | ✔    | 
| ANSI escape codes           | ✔    | 
| UTF-8 input                 | ✔    | 
| UTF-8 output                | ✔    | Works as long as the font in use supports the relevant characters.
| Copy/paste                  |      | Paste working, no mouse interaction for copy
| Customisable colour schemes | ✔    | Complete, but the config file has no entry for this yet 
| Config file                 | ✔    | Minimal options atm
| Scrolling                   | ✔    | 
| Mouse interaction           |      | 
| Sweet render effects        |      | 
=======
| Feature                     | Done | Notes                                                              |
| --------------------------- | ---- | ------------------------------------------------------------------ |
| Pty allocation              | ✔    | Needs work for OSX + Windows                                       |
| OpenGL rendering            | ✔    |
| 8-bit (256) colour          | ✔    |
| 24-bit (true) colour        | ✔    |
| Resizing/content reordering | ⏳   |
| ANSI escape codes           | ⏳   | Most of these are handled now                                      |
| UTF-8 input                 | ✔    |
| UTF-8 output                | ✔    | Works as long as the font in use supports the relevant characters. |
| Copy/paste                  |      | Paste working, no mouse interaction for copy                       |
| Customisable colour schemes | ✔    | Complete, but the config file has no entry for this yet            |
| Config file                 | ⏳   | Minimal options atm                                                |
| Scrolling                   | ⏳   | Infinite buffer implemented, need GUI scrollbar & render updates   |
| Mouse interaction           |      |
| Sweet render effects        |      |
>>>>>>> b254fbcc

## Keyboard Shortcuts

| Operation          | Key(s)           |
| ------------------ | ---------------- |
| Paste              | ctrl + shift + v |
| Toggle slomo       | ctrl + shift + ; |
| Interrupt (SIGINT) | ctrl + c         |

## Configuration

Aminal looks for a config file in `~/.aminal.toml`, and will write one there the first time it runs, if it doesn't already exist.

You can ignore the config and use defaults by specifying `--ignore-config` as a CLI flag.

### Config Options/CLI Flags

| CLI Flag         | Config Section | Config Name    | Type    | Default | Description                                                                                                                   |
| ---------------- | -------------- | -------------- | ------- | ------- | ----------------------------------------------------------------------------------------------------------------------------- |
| --debug          | _root_         | debug          | boolean | false   | Enable debug mode, with debug logging and debug info terminal overlay.                                                        |
| --slomo          | _root_         | slomo          | boolean | false   | Enable slomo mode, delay the handling of each incoming byte (or escape sequence) from the pty by 100ms. Useful for debugging. |
| --always-repaint | rendering      | always_repaint | boolean | false   | Redraw the terminal GUI constantly, even when no changes have occurred.                                                       |<|MERGE_RESOLUTION|>--- conflicted
+++ resolved
@@ -49,7 +49,6 @@
 
 ## Planned Features
 
-<<<<<<< HEAD
 | Feature                     | Done | Notes |
 |-----------------------------|------|-------|
 | Pty allocation              | ✔    | 
@@ -66,24 +65,6 @@
 | Scrolling                   | ✔    | 
 | Mouse interaction           |      | 
 | Sweet render effects        |      | 
-=======
-| Feature                     | Done | Notes                                                              |
-| --------------------------- | ---- | ------------------------------------------------------------------ |
-| Pty allocation              | ✔    | Needs work for OSX + Windows                                       |
-| OpenGL rendering            | ✔    |
-| 8-bit (256) colour          | ✔    |
-| 24-bit (true) colour        | ✔    |
-| Resizing/content reordering | ⏳   |
-| ANSI escape codes           | ⏳   | Most of these are handled now                                      |
-| UTF-8 input                 | ✔    |
-| UTF-8 output                | ✔    | Works as long as the font in use supports the relevant characters. |
-| Copy/paste                  |      | Paste working, no mouse interaction for copy                       |
-| Customisable colour schemes | ✔    | Complete, but the config file has no entry for this yet            |
-| Config file                 | ⏳   | Minimal options atm                                                |
-| Scrolling                   | ⏳   | Infinite buffer implemented, need GUI scrollbar & render updates   |
-| Mouse interaction           |      |
-| Sweet render effects        |      |
->>>>>>> b254fbcc
 
 ## Keyboard Shortcuts
 
